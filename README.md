# Forge SQL ORM

[![forge-sql-orm CI](https://github.com/vzakharchenko/forge-sql-orm/actions/workflows/node.js.yml/badge.svg)](https://github.com/vzakharchenko/forge-sql-orm/actions/workflows/node.js.yml)

**Forge-SQL-ORM** is an ORM designed for working with [@forge/sql](https://developer.atlassian.com/platform/forge/storage-reference/sql-tutorial/) in **Atlassian Forge**. It is built on top of [MikroORM](https://mikro-orm.io/docs/query-builder) and provides advanced capabilities for working with relational databases inside Forge.

## Key Features

- ✅ **Supports foreign keys** at the entity level.
- ✅ **Supports complex SQL queries** with joins and filtering.
- ✅ **Batch insert support** with duplicate key handling.
- ✅ **Schema migration support**, allowing automatic schema evolution.
- ✅ **Automatic entity generation** from MySQL/tidb databases.
- ✅ **Automatic migration generation** from MySQL/tidb databases.
- ✅ **Optimistic Locking** Ensures data consistency by preventing conflicts when multiple users update the same record.

<<<<<<< HEAD
=======

>>>>>>> f819664e
## Installation

Forge-SQL-ORM is designed to work with @forge/sql and requires some additional setup to ensure compatibility within Atlassian Forge.

✅ Step 1: Install Dependencies

```sh
npm install forge-sql-orm -S
npm install @forge/sql -S
npm i @mikro-orm/entity-generator -D
npm i mysql -D
```

This will:

Install Forge-SQL-ORM (the ORM for @forge/sql).
Install @forge/sql, the Forge database layer.

✅ Step 2: Configure Post-Installation Patch
By default, MikroORM and Knex include some features that are not compatible with Forge's restricted runtime.
To fix this, we need to patch these libraries after installation.

Run:

```sh
npm pkg set scripts.postinstall="forge-sql-orm patch:mikroorm"
```

✅ Step 3: Apply the Patch
After setting up the postinstall script, run:

```sh
npm i
```

This will:

Trigger the postinstall hook, which applies the necessary patches to MikroORM and Knex.
Ensure everything is correctly configured for running inside Forge.

🔧 Why is the Patch Required?
Atlassian Forge has a restricted execution environment, which does not allow:

- Dynamic import(id) calls, commonly used in MikroORM.
- Direct file system access, which MikroORM sometimes relies on.
- Unsupported database dialects, such as PostgreSQL or SQLite.
- The patch removes these unsupported features to ensure full compatibility.

## Step-by-Step Migration Workflow

1. **Generate initial entity models from an existing database**

   ```sh
   npx forge-sql-orm generate:model --dbName testDb --output ./database/entities
   ```

   _(This is done only once when setting up the project)_

2. **Create the first migration**

   ```sh
   npx forge-sql-orm migrations:create --dbName testDb --entitiesPath ./database/entities --output ./database/migration
   ```

   _(This initializes the database migration structure, also done once)_

3. **Deploy to Forge and verify that migrations work**

   - Deploy your **Forge app** with migrations.
   - Run migrations using a **Forge web trigger** or **Forge scheduler**.

4. **Modify the database (e.g., add a new column, index, etc.)**

   - Use **DbSchema** or manually alter the database schema.

5. **Update the migration**

   ```sh
   npx forge-sql-orm migrations:update --dbName testDb --entitiesPath ./database/entities --output ./database/migration
   ```

   - ⚠️ **Do NOT update entities before this step!**
   - If entities are updated first, the migration will be empty!

6. **Deploy to Forge and verify that the migration runs without issues**

   - Run the updated migration on Forge.

7. **Update the entity models**

   ```sh
   npx forge-sql-orm generate:model --dbName testDb --output ./database/entities
   ```

8. **Repeat steps 4-7 as needed**

**⚠️ WARNING:**

- **Do NOT swap steps 7 and 5!** If you update models before generating a migration, the migration will be empty!
- Always generate the **migration first**, then update the **entities**.

---

# Connection to ORM

```js
import ForgeSQL from "forge-sql-orm";
import { Orders } from "./entities/Orders";
import { Users } from "./entities/Users";
import ENTITIES from "./entities";

const forgeSQL = new ForgeSQL(ENTITIES);
```

- Fetch Data:

```js
const formattedQuery = forgeSQL
  .createQueryBuilder(Users)
  .select("*")
  .limit(limit)
  .offset(offset)
  .getFormattedQuery();
//select `u0`.* from `users` as `u0` limit 10 offset 1
return await forgeSQL.fetch().executeSchemaSQL(formattedQuery, UsersSchema);
```

- Raw Fetch Data

```js
const users = (await forgeSQL.fetch().executeRawSQL) < Users > "SELECT * FROM users";
```

- Complex Query

```js
// Define schema for join result
const innerJoinSchema = forgeSQL.fetch().createComplexQuerySchema();
schemaBuilder.addField(Users.meta.properties.name);
schemaBuilder.addField(Orders.meta.properties.product);

// Execute query
const query = forgeSQL.createQueryBuilder(Orders, "order")
    .limit(10).offset(10)
    .innerJoin("user", "user")
    .select(["user.name", "order.product"])
    .getFormattedQuery();
// select `user`.`name`, `order`.`product` from `orders` as `order` inner join `users` as `user` on `order`.`user_id` = `user`.`id` limit 10 offset 10
const results = await forgeSQL.fetch().executeSchemaSQL(query, innerJoinSchema);
console.log(results);
```

Below is an example of how you can extend your README's CRUD Operations section with information and examples for both `updateFieldById` and `updateFields` methods:

---

🛠 **CRUD Operations**

- **Insert Data**

  ```js
  // INSERT INTO users (id, name) VALUES (1, 'Smith')
  const userId = await forgeSQL.crud().insert(UsersSchema, [{ id: 1, name: "Smith" }]);
  ```

- **Insert Bulk Data**

  ```js
  // INSERT INTO users (id, name) VALUES (2, 'Smith'), (3, 'Vasyl')
  await forgeSQL.crud().insert(UsersSchema, [
    { id: 2, name: "Smith" },
    { id: 3, name: "Vasyl" },
  ]);
  ```

- **Insert Data with Duplicates**

  ```js
  // INSERT INTO users (id, name) VALUES (4, 'Smith'), (4, 'Vasyl') 
  // ON DUPLICATE KEY UPDATE name = VALUES(name)
  await forgeSQL.crud().insert(
    UsersSchema,
    [
      { id: 4, name: "Smith" },
      { id: 4, name: "Vasyl" },
    ],
    true,
  );
  ```

- **Update Data by Primary Key**

  ```js
  // This uses the updateById method which wraps updateFieldById (with optimistic locking if configured)
  await forgeSQL.crud().updateById({ id: 1, name: "Smith Updated" }, UsersSchema);
  ```

- **Update Specific Fields by Primary Key**

  ```js
  // Updates specific fields of a record identified by its primary key.
  // Note: The primary key field (e.g. id) must be included in the fields array.
  await forgeSQL.crud().updateFieldById({ id: 1, name: "Updated Name" }, ["id", "name"], UsersSchema);
  ```

- **Update Fields Without Primary Key and Versioning**

  ```js
  // Updates specified fields for records matching the given conditions.
  // In this example, the "name" and "age" fields are updated for users where the email is 'smith@example.com'.
  const affectedRows = await forgeSQL.crud().updateFields(
    { name: "New Name", age: 35, email: "smith@example.com" },
    ["name", "age"],
    UsersSchema
  );
  console.log(`Rows affected: ${affectedRows}`);

  // Alternatively, you can provide an explicit WHERE condition:
  const affectedRowsWithWhere = await forgeSQL.crud().updateFields(
    { name: "New Name", age: 35 },
    ["name", "age"],
    UsersSchema,
    { email: "smith@example.com" }
  );
  console.log(`Rows affected: ${affectedRowsWithWhere}`);
  ```

- **Delete Data**

  ```js
  await forgeSQL.crud().deleteById(1, UsersSchema);
  ```

## Quick Start

### 1. Designing the Database

You can start by designing a **MySQL/tidb database** using tools like [DbSchema](https://dbschema.com/) or by using an existing MySQL/tidb database.

**Schema visualization:**
![](https://github.com/vzakharchenko/forge-sql-orm/blob/master/img/joinSchema.png?raw=true)

#### DDL Scripts

```sql
CREATE DATABASE testDb;
CREATE  TABLE testDb.users (
                              id                   INT    NOT NULL AUTO_INCREMENT   PRIMARY KEY,
                              name                 VARCHAR(200)
) engine=InnoDB;

CREATE  TABLE testDb.orders (
                               id                   INT    NOT NULL   PRIMARY KEY,
                               user_id              INT    NOT NULL   ,
                               product              VARCHAR(200)
) engine=InnoDB;

ALTER TABLE testDb.orders ADD CONSTRAINT fk_orders_users FOREIGN KEY ( user_id ) REFERENCES testDb.users( id ) ON DELETE NO ACTION ON UPDATE NO ACTION;
```

### 2. Generate Models

Run the following command to generate entity models based on your database:

```sh
npx forge-sql-orm generate:model --host localhost --port 3306 --user root --password secret --dbName testDb --output ./database/entities
```

This will generate **entity schemas** in the `./database/entities` directory.
Users Model and Schema:

```js
import { EntitySchema } from 'forge-sql-orm';

export class Users {
  id!: number;
  name?: string;
}

export const UsersSchema = new EntitySchema({
  class: Users,
  properties: {
    id: { primary: true, type: 'integer', unsigned: false },
    name: { type: 'string', length: 200, nullable: true },
  },
});

```

Orders Model and Schema:

```js
import { EntitySchema } from 'forge-sql-orm';
import { Users } from './Users';

export class Orders {
  id!: number;
  user!: Users;
  userId!: number;
  product?: string;
}

export const OrdersSchema = new EntitySchema({
  class: Orders,
  properties: {
    id: { primary: true, type: 'integer', unsigned: false, autoincrement: false },
    user: {
      kind: 'm:1',
      entity: () => Users,
      fieldName: 'user_id',
      index: 'fk_orders_users',
    },
    userId: {
      type: 'integer',
      fieldName: 'user_id',
      persist: false,
      index: 'fk_orders_users',
    },
    product: { type: 'string', length: 200, nullable: true },
  },
});
```

index.ts

```js
import { Orders } from "./Orders";
import { Users } from "./Users";

export default [Orders, Users];
```

### 3. Create the First Migration

After generating the models, create the first migration file that represents the current database state:

```sh
npx forge-sql-orm migrations:create --dbName testDb --entitiesPath ./database/entities --output ./database/migration
```

Generated migration:

```js
import { MigrationRunner } from "@forge/sql/out/migration";

export default (migrationRunner: MigrationRunner): MigrationRunner => {
    return migrationRunner
        .enqueue("v1_MIGRATION0", "create table `users` (`id` int not null auto_increment primary key, `name` varchar(200) null)")
        .enqueue("v1_MIGRATION1", "create table `orders` (`id` int not null, `user_id` int not null, `product` varchar(200) null, primary key (`id`))")
        .enqueue("v1_MIGRATION2", "alter table `orders` add index `fk_orders_users`(`user_id`)");
};
```

### 4. Deploy and Run Migrations

```js
import migration from "./database/migration";
import sql, { migrationRunner } from "@forge/sql";

export const trigger = async () => {
  console.log("Provisioning the database");
  await sql._provision();

  console.log("Running schema migrations");
  const migrations = await migration(migrationRunner);
  const successfulMigrations = await migrations.run();
  console.log("Migrations applied:", successfulMigrations);

  const migrationHistory = (await migrationRunner.list())
    .map((y) => `${y.id}, ${y.name}, ${y.migratedAt.toUTCString()}`)
    .join("\n");

  console.log("Migrations history:\nid, name, migrated_at\n", migrationHistory);

  return {
    headers: { "Content-Type": ["application/json"] },
    statusCode: 200,
    statusText: "OK",
    body: "Migrations successfully executed",
  };
};
```

### 5. Running Queries

Once the migrations are applied, you can start working with the ORM:

```js
import Entities from "./entities";
import ForgeSQL from "forge-sql-orm";
import { UsersSchema, Users } from "./entities/Users";

const forgeSQL = new ForgeSQL(ENTITIES);

// Insert Data
const user = new Users();
user.name = "John Doe";
const userId = await forgeSQL.crud().insert(UsersSchema, [user]);
console.log("Inserted User ID:", userId);

// Fetch Users
const users = await forgeSQL.fetch().executeSchemaSQL("SELECT * FROM users", UsersSchema);
console.log(users);
```

### 6. Updating Database Schema

If you modify the database schema, you can generate an update migration:

Modify the schema in DbSchema
![](https://github.com/vzakharchenko/forge-sql-orm/blob/master/img/joinSchema2.png?raw=true)
or manually run:

```sh
ALTER TABLE `users` ADD email VARCHAR(255);
```

Then, generate a new migration:

```sh
npx forge-sql-orm migrations:update --dbName testDb --entitiesPath ./database/entities --output ./database/migration
```

Generated migration:

```js
import { MigrationRunner } from "@forge/sql/out/migration";

export default (migrationRunner: MigrationRunner): MigrationRunner => {
    return migrationRunner.enqueue("v2_MIGRATION0", "alter table `users` add `email` varchar(255) null");
};
```

### 7. Updating Entities

After applying the migration, update your entity models:

```sh
npx forge-sql-orm generate:model --dbName testDb --output ./database/entities
```

Updated Users Model and Schema:

```js
import { EntitySchema } from 'forge-sql-orm';

export class Users {
  id!: number;
  name?: string;
  email?: string;
}

export const UsersSchema = new EntitySchema({
  class: Users,
  properties: {
    id: { primary: true, type: 'integer', unsigned: false },
    name: { type: 'string', length: 200, nullable: true },
    email: { type: 'string', nullable: true },
  },
});

```

---

## Complex Queries

### INNER JOIN Example

Using **ForgeSQLORM**, you can perform complex queries with joins.  
For example, fetching **users and their purchased products**:

```ts
import ForgeSQL, { EntitySchema } from "forge-sql-orm";
import { Orders } from "./entities/Orders";
import { Users } from "./entities/Users";
import ENTITIES from "./entities";

const forgeSQL = new ForgeSQL(ENTITIES);

// Define schema for join result
class InnerJoinResult {
  name!: string;
  product!: string;
}

export const innerJoinSchema = new EntitySchema<InnerJoinResult>({
  class: InnerJoinResult,
  properties: {
    name: { type: "string", fieldName: "name" },
    product: { type: "string", fieldName: "product" },
  },
});
innerJoinSchema.init();

// Execute query
const query = forgeSQL
  .createQueryBuilder(Orders, "order")
  .limit(10)
  .offset(0)
  .innerJoin("user", "user")
  .select(["user.name", "order.product"])
  .getFormattedQuery();

const results = await forgeSQL.fetch().executeSchemaSQL(query, innerJoinSchema);
console.log(results);
```

---

## ForgeSqlOrmOptions

The `ForgeSqlOrmOptions` object allows customization of ORM behavior. Currently, it supports the following options:

| Option                     | Type      | Description                                                                                                                                                                                                                     |
| -------------------------- | --------- | ------------------------------------------------------------------------------------------------------------------------------------------------------------------------------------------------------------------------------- |
| `logRawSqlQuery`           | `boolean` | Enables logging of raw SQL queries in the Atlassian Forge Developer Console. Useful for debugging and monitoring. Defaults to `false`.                                                                                         |
| `disableOptimisticLocking` | `boolean` | Disables optimistic locking. When set to `true`, no additional condition (e.g., a version check) is added during record updates, which can improve performance. However, this may lead to conflicts when multiple transactions attempt to update the same record concurrently. |

---

### Example: Initializing `ForgeSQL` with Options

```typescript
import ForgeSQL from "forge-sql-orm";
import { Orders } from "./entities/Orders";
import { Users } from "./entities/Users";
import ENTITIES from "./entities";

const options = {
  logRawSqlQuery: true, // Enable query logging for debugging purposes
};

const forgeSQL = new ForgeSQL(ENTITIES, options);
```

## Using `getKnex()` for Advanced SQL Queries

The `getKnex()` method allows direct interaction with Knex.js, enabling execution of raw SQL queries and complex query building.

### Example: Finding Duplicate Records in `UsersSchema`

```typescript
const fields: string[] = ["name", "email"];

// Define selected fields, including a count of duplicate occurrences
const selectFields: Array<string | Knex.Raw> = [
  ...fields,
  forgeSQL.getKnex().raw("COUNT(*) as count"),
];

// Create a QueryBuilder with grouping and filtering for duplicates
let selectQueryBuilder = forgeSQL
  .createQueryBuilder(UsersSchema)
  .select(selectFields as unknown as string[])
  .groupBy(fields)
  .having("COUNT(*) > 1");

// Generate the final SQL query with ordering by count
const query = selectQueryBuilder.getKnexQuery().orderByRaw("count ASC").toSQL().sql;

/* 
  SQL Query:
  SELECT `u0`.`name`, `u0`.`email`, COUNT(*) as count 
  FROM `users` AS `u0` 
  GROUP BY `u0`.`name`, `u0`.`email` 
  HAVING COUNT(*) > 1 
  ORDER BY count ASC;
*/

// Execute the SQL query and retrieve results
const duplicateResult = await forgeSQL
  .fetch()
  .executeSchemaSQL<DuplicateResult>(query, DuplicateSchema);
```

🔹 **What does this example do?**

1. Selects `name` and `email`, along with the count of duplicate occurrences (`COUNT(*) as count`).
2. Groups the data by `name` and `email` to identify duplicates.
3. Filters the results to include only groups with more than one record (`HAVING COUNT(*) > 1`).
4. Sorts the final results in ascending order by count (`ORDER BY count ASC`).
5. Executes the SQL query and returns the duplicate records.

---

## Optimistic Locking

Optimistic locking is a concurrency control mechanism that prevents data conflicts when multiple transactions attempt to update the same record concurrently. Instead of using locks, this technique relies on a version field in your entity models. Each time an update occurs, the current version is checked, and if it doesn't match the stored version, the update is rejected. This ensures data consistency and helps avoid accidental overwrites.

### How It Works

- **Version Field:**  
  A specific field in your entity schema is designated to track the version of the record. This field is marked with the flag `version: true`.

- **Supported Types:**  
  The version field must be of type `datetime`, `timestamp`, `integer`, or `decimal` and must be non-nullable. If the field's type does not meet these requirements, a warning message will be logged to the console during model generation.

- **Automatic Configuration:**  
  When generating models, you can specify a field (e.g., `updatedAt`) that automatically becomes the version field by using the `--versionField` flag. For example:
  ```sh
  npx forge-sql-orm generate:model --versionField updatedAt
  ```
  In this case, any model that includes a field named `updatedAt` meeting the required conditions will have it configured for optimistic locking.

### Example

Here’s how you can define an entity with optimistic locking using MikroORM:

```js
export class TestEntityVersion {
  id!: number;
  name?: string;
  version!: number;
}

export const TestEntityVersionSchema = new EntitySchema({
  class: TestEntityVersion,
  properties: {
    id: { primary: true, type: "integer", unsigned: false, autoincrement: false },
    name: { type: "string", nullable: true },
    version: { type: "integer", nullable: false, version: true },
  },
});
```

In this example, the `version` field is used to track changes. Every update will check the current version to ensure that no conflicting modifications occur.

---

## Usage with MikroORM Generator

If you prefer to use MikroORM's default entity generator, then manually import your entities:

```ts
import { UserEntity, TaskEntity } from "./entities";
```

---

## Forge SQL ORM CLI Documentation

The CLI provides commands to generate models and manage migrations for MikroORM in Forge.

---

### 📌 Available Commands

```sh
$ npx forge-sql-orm --help

Usage: forge-sql-orm [options] [command]

Options:
  -V, --version                Output the version number
  -h, --help                   Display help for command

Commands:
  generate:model [options]     Generate MikroORM models from the database.
  migrations:create [options]  Generate an initial migration for the entire database.
  migrations:update [options]  Generate a migration to update the database schema.
  patch:mikroorm               Patch MikroORM and Knex dependencies to work properly with Forge.
  help [command]               Display help for a specific command.
```

---

### 📌 Entity Generation

```sh
npx forge-sql-orm generate:model --host localhost --port 3306 --user root --password secret --dbName mydb --output ./src/database/entities --versionField updatedAt --saveEnv
```

This command will:

- Connect to `mydb` on `localhost:3306`.
- Generate MikroORM entity classes.
- Save them in `./src/database/entities`.
- Create an `index.ts` file with all entities.
- **`--versionField updatedAt`**: Specifies the field used for entity versioning.
- **`--saveEnv`**: Saves configuration settings to `.env` for future use.

#### 🔹 VersionField Explanation

The `--versionField` option is crucial for handling entity versioning. It should be a field of type `datetime`, `integer`, or `decimal`. This field is used to track changes to entities, ensuring that updates follow proper versioning strategies.

**Example:**

- `updatedAt` (datetime) - Commonly used for timestamp-based versioning.
- `versionNumber` (integer) - Can be used for numeric version increments.

If the specified field does not meet the required criteria, warnings will be logged.

---

### 📌 Database Migrations

```sh
npx forge-sql-orm migrations:create --host localhost --port 3306 --user root --password secret --dbName mydb --output ./src/database/migration --entitiesPath ./src/database/entities --saveEnv
```

This command will:

- Create the initial migration based on all detected entities.
- Save migration files in `./src/database/migration`.
- Create `index.ts` for automatic migration execution.
- **`--saveEnv`**: Saves configuration settings to `.env` for future use.

---

### 📌 Update Schema Migration

```sh
npx forge-sql-orm migrations:update --host localhost --port 3306 --user root --password secret --dbName mydb --output ./src/database/migration --entitiesPath ./src/database/entities --saveEnv
```

This command will:

- Detect schema changes (new tables, columns, indexes).
- Generate only the required migrations.
- Update `index.ts` to include new migrations.
- **`--saveEnv`**: Saves configuration settings to `.env` for future use.

---

### 📌 Using the patch:mikroorm Command

If needed, you can manually apply the patch at any time using:

```sh
npx forge-sql-orm patch:mikroorm
```

This command:

- Removes unsupported database dialects (e.g., PostgreSQL, SQLite).
- Fixes dynamic imports to work in Forge.
- Ensures Knex and MikroORM work properly inside Forge.

---

### 📌 Configuration Methods

You can define database credentials using:

1️⃣ **Command-line arguments**:

```sh
--host, --port, --user, --password, --dbName, --output, --versionField, --saveEnv
```

2️⃣ **Environment variables**:

```bash
export FORGE_SQL_ORM_HOST=localhost
export FORGE_SQL_ORM_PORT=3306
export FORGE_SQL_ORM_USER=root
export FORGE_SQL_ORM_PASSWORD=secret
export FORGE_SQL_ORM_DBNAME=mydb
```

3️⃣ **Using a `.env` file**:

```sh
FORGE_SQL_ORM_HOST=localhost
FORGE_SQL_ORM_PORT=3306
FORGE_SQL_ORM_USER=root
FORGE_SQL_ORM_PASSWORD=secret
FORGE_SQL_ORM_DBNAME=mydb
```

4️⃣ **Interactive prompts** (if missing parameters, the CLI will ask for input).

---

### 📌 Manual Migration Execution

To manually execute migrations in your application:

```js
import migrationRunner from "./src/database/migration";
import { MigrationRunner } from "@forge/sql/out/migration";

const runner = new MigrationRunner();
await migrationRunner(runner);
await runner.run(); // ✅ Apply migrations
```

This approach allows you to apply migrations programmatically in a Forge application.

---

📜 **License**
This project is licensed under the **MIT License**.  
Feel free to use it for commercial and personal projects.<|MERGE_RESOLUTION|>--- conflicted
+++ resolved
@@ -14,10 +14,6 @@
 - ✅ **Automatic migration generation** from MySQL/tidb databases.
 - ✅ **Optimistic Locking** Ensures data consistency by preventing conflicts when multiple users update the same record.
 
-<<<<<<< HEAD
-=======
-
->>>>>>> f819664e
 ## Installation
 
 Forge-SQL-ORM is designed to work with @forge/sql and requires some additional setup to ensure compatibility within Atlassian Forge.
